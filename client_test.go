package vnc

import (
	"fmt"
	"net"
	"testing"
	"time"

	"github.com/kward/go-vnc/go/operators"
	"golang.org/x/net/context"
)

func TestSetPixelFormat(t *testing.T) {
	t = nil
}

func TestSetEncodings(t *testing.T) {
	tests := []struct {
		encs     []Encoding
		encTypes []int32
	}{
		{[]Encoding{NewRawEncoding([]Color{})}, []int32{0}},
	}

	mockConn := &MockConn{}
	conn := &ClientConn{
		c:      mockConn,
		config: &ClientConfig{},
	}

	for _, tt := range tests {
		mockConn.Reset()

		// Send request.
		err := conn.SetEncodings(tt.encs)
		if err != nil {
			t.Errorf("unexpected error: %v", err)
			continue
		}

		// Read the request.
		req := SetEncodingsMessage{}
		if err := conn.receive(&req.Msg); err != nil {
			t.Error(err)
			continue
		}
		for i := range req.Pad {
			if err := conn.receive(&req.Pad[i]); err != nil {
				t.Error(err)
				continue
			}
		}
		if err := conn.receive(&req.NumEncs); err != nil {
			t.Error(err)
			continue
		}
		var encs []int32 // Can't use the request struct.
		for i := 0; i < len(tt.encs); i++ {
			var enc int32
			if err := conn.receive(&enc); err != nil {
				t.Error(err)
				continue
			}
			encs = append(encs, enc)
		}

		// Validate the request.
		if req.Msg != setEncodingsMsg {
			t.Errorf("incorrect message-type; got = %v, want = %v", req.Msg, setEncodingsMsg)
		}
		if req.NumEncs != uint16(len(tt.encs)) {
			t.Errorf("incorrect number-of-encodings; got = %v, want = %v", req.NumEncs, len(tt.encs))
		}
		for i := 0; i < len(tt.encs); i++ {
			if encs[i] != tt.encs[i].Type() {
				t.Errorf("incorrect encoding-type [%v]; got = %v, want = %v", i, req.Encs[i], tt.encs[i].Type())
			}
		}
	}
}

func TestFramebufferUpdateRequest(t *testing.T) {
	tests := []struct {
		inc        uint8
		x, y, w, h uint16
	}{
		{RFBFalse, 10, 20, 30, 40},
		{RFBTrue, 11, 21, 31, 41},
	}

	mockConn := &MockConn{}
	conn := &ClientConn{
		c:      mockConn,
		config: &ClientConfig{},
	}

	for _, tt := range tests {
		mockConn.Reset()

		// Send request.
		err := conn.FramebufferUpdateRequest(tt.inc, tt.x, tt.y, tt.w, tt.h)
		if err != nil {
<<<<<<< HEAD
			t.Fatalf("unexpected error: %v", err)
=======
			t.Errorf("unexpected error: %v", err)
			continue
>>>>>>> c1ac38c5
		}

		// Validate the request.
		req := FramebufferUpdateRequestMessage{}
		if err := conn.receive(&req); err != nil {
			t.Errorf(err)
			continue
		}
		if req.Msg != framebufferUpdateRequestMsg {
			t.Errorf("incorrect message-type; got = %v, want = %v", req.Msg, framebufferUpdateRequestMsg)
		}
		if req.Inc != tt.inc {
			t.Errorf("incorrect incremental; got = %v, want = %v", req.Inc, tt.inc)
		}
		if req.X != tt.x {
			t.Errorf("incorrect x-position; got = %v, want = %v", req.X, tt.x)
		}
		if req.Y != tt.y {
			t.Errorf("incorrect y-position; got = %v, want = %v", req.Y, tt.y)
		}
		if req.Width != tt.w {
			t.Errorf("incorrect width; got = %v, want = %v", req.Width, tt.w)
		}
		if req.Height != tt.h {
			t.Errorf("incorrect height; got = %v, want = %v", req.Height, tt.h)
		}
	}
}

func ExampleClientConn_KeyEvent() {
	// Establish TCP connection.
	nc, err := net.DialTimeout("tcp", "127.0.0.1:5900", 10*time.Second)
	if err != nil {
		panic(fmt.Sprintf("Error connecting to host: %v\n", err))
	}

	// Negotiate VNC connection.
	vc, err := Connect(context.Background(), nc, NewClientConfig("somepass"))
	if err != nil {
		panic(fmt.Sprintf("Could not negotiate a VNC connection: %v\n", err))
	}

	// Press and release the return key.
	vc.KeyEvent(KeyReturn, true)
	vc.KeyEvent(KeyReturn, false)

	// Close VNC connection.
	vc.Close()
}

func TestKeyEvent(t *testing.T) {
	tests := []struct {
		key  uint32
		down bool
	}{
		{Key0, PressKey},
		{Key1, ReleaseKey},
	}

	mockConn := &MockConn{}
	conn := &ClientConn{
		c:      mockConn,
		config: &ClientConfig{},
	}

	SetSettle(0) // Disable UI settling for tests.
	for _, tt := range tests {
		mockConn.Reset()

		// Send request.
		err := conn.KeyEvent(tt.key, tt.down)
		if err != nil {
<<<<<<< HEAD
			t.Errorf("unexpected error %v", err)
=======
			t.Errorf("unexpected error: %v", err)
>>>>>>> c1ac38c5
			continue
		}

		// Validate the request.
		req := KeyEventMessage{}
		if err := conn.receive(&req); err != nil {
			t.Error(err)
			continue
		}
		var down bool
		switch req.DownFlag {
		case RFBTrue:
			down = PressKey
		case RFBFalse:
			down = ReleaseKey
		}

		if got, want := req.Msg, keyEventMsg; got != want {
			t.Errorf("incorrect message-type; got = %v, want = %v", got, want)
		}
		if got, want := down, tt.down; got != want {
			t.Errorf("incorrect down-flag; got = %v, want = %v", got, want)
		}
		if got, want := req.Key, tt.key; got != want {
			t.Errorf("incorrect key; got = %v, want = %v", got, want)
		}
	}
}

func ExampleClientConn_PointerEvent() {
	// Establish TCP connection.
	nc, err := net.DialTimeout("tcp", "127.0.0.1:5900", 10*time.Second)
	if err != nil {
		panic(fmt.Sprintf("Error connecting to host: %v\n", err))
	}

	// Negotiate VNC connection.
	vc, err := Connect(context.Background(), nc, NewClientConfig("somepass"))
	if err != nil {
		panic(fmt.Sprintf("Could not negotiate a VNC connection: %v\n", err))
	}

	// Move mouse to x=100, y=200.
	x, y := uint16(100), uint16(200)
	vc.PointerEvent(ButtonNone, x, y)

	// Click and release the left mouse button.
	vc.PointerEvent(ButtonLeft, x, y)
	vc.PointerEvent(ButtonNone, x, y)

	// Close connection.
	vc.Close()
}

func TestPointerEvent(t *testing.T) {
	tests := []struct {
		mask ButtonMask
		x, y uint16
	}{
		{ButtonNone, 0, 0},
		{ButtonLeft | ButtonRight, 123, 456},
	}

	mockConn := &MockConn{}
	conn := &ClientConn{
		c:      mockConn,
		config: &ClientConfig{},
	}

	SetSettle(0) // Disable UI settling for tests.
	for _, tt := range tests {
		mockConn.Reset()

		// Send request.
		err := conn.PointerEvent(tt.mask, tt.x, tt.y)
		if err != nil {
			t.Errorf("unexpected error: %v", err)
			continue
		}

		// Validate the request.
		req := PointerEventMessage{}
		if err := conn.receive(&req); err != nil {
			t.Error(err)
			continue
		}
		if got, want := req.Msg, pointerEventMsg; got != want {
			t.Errorf("incorrect message-type; got = %v, want = %v", got, want)
		}
		if got, want := req.Mask, uint8(tt.mask); got != want {
			t.Errorf("incorrect button-mask; got = %v, want = %v", got, want)
		}
		if got, want := req.X, tt.x; got != want {
			t.Errorf("incorrect x-position; got = %v, want = %v", got, want)
		}
		if got, want := req.Y, tt.y; got != want {
			t.Errorf("incorrect y-position; got = %v, want = %v", got, want)
		}
	}
}

func TestClientCutText(t *testing.T) {
	tests := []struct {
		text string
		sent []byte
		ok   bool
	}{
		{"abc123", []byte("abc123"), true},
		{"foo\r\nbar", []byte("foo\nbar"), true},
		{"", []byte{}, true},
		{"ɹɐqooɟ", []byte{}, false},
	}

	mockConn := &MockConn{}
	conn := &ClientConn{
		c:      mockConn,
		config: &ClientConfig{},
	}

	SetSettle(0) // Disable UI settling for tests.
	for _, tt := range tests {
		mockConn.Reset()

		// Send request.
		err := conn.ClientCutText(tt.text)
		if tt.ok && err != nil {
			t.Errorf("unexpected error: %v", err)
			continue
		}
		if !tt.ok && err == nil {
			t.Errorf("expected error")
		}
		if !tt.ok {
			continue
		}

		// Validate the request.
		req := ClientCutTextMessage{}
		if err := conn.receive(&req); err != nil {
			t.Error(err)
			continue
		}
		if got, want := req.Msg, clientCutTextMsg; got != want {
			t.Errorf("incorrect message-type; got = %v, want = %v", got, want)
		}
		if got, want := req.Length, uint32(len(tt.sent)); got != want {
			t.Errorf("incorrect length; got = %v, want = %v", got, want)
		}
		var text []byte
		if err := conn.receiveN(&text, int(req.Length)); err != nil {
			t.Error(err)
			continue
		}
		if got, want := text, tt.sent; !operators.EqualSlicesOfByte(got, want) {
			t.Errorf("incorrect text; got = %v, want = %v", got, want)
		}
	}
}<|MERGE_RESOLUTION|>--- conflicted
+++ resolved
@@ -100,12 +100,8 @@
 		// Send request.
 		err := conn.FramebufferUpdateRequest(tt.inc, tt.x, tt.y, tt.w, tt.h)
 		if err != nil {
-<<<<<<< HEAD
-			t.Fatalf("unexpected error: %v", err)
-=======
-			t.Errorf("unexpected error: %v", err)
-			continue
->>>>>>> c1ac38c5
+			t.Errorf("unexpected error: %v", err)
+			continue
 		}
 
 		// Validate the request.
@@ -178,11 +174,7 @@
 		// Send request.
 		err := conn.KeyEvent(tt.key, tt.down)
 		if err != nil {
-<<<<<<< HEAD
-			t.Errorf("unexpected error %v", err)
-=======
-			t.Errorf("unexpected error: %v", err)
->>>>>>> c1ac38c5
+			t.Errorf("unexpected error: %v", err)
 			continue
 		}
 
